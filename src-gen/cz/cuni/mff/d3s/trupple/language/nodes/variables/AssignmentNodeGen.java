--- conflicted
+++ resolved
@@ -21,7 +21,7 @@
 import cz.cuni.mff.d3s.trupple.language.customvalues.Reference;
 import cz.cuni.mff.d3s.trupple.language.customvalues.SetTypeValue;
 import cz.cuni.mff.d3s.trupple.language.nodes.ExpressionNode;
-import cz.cuni.mff.d3s.trupple.language.runtime.PascalFunction;
+import cz.cuni.mff.d3s.trupple.language.runtime.PascalSubroutine;
 
 @GeneratedBy(AssignmentNode.class)
 public final class AssignmentNodeGen extends AssignmentNode implements SpecializedNode {
@@ -165,15 +165,11 @@
             if (valueNodeValue instanceof PointerValue) {
                 return AssignPointersNode_.create(root);
             }
-<<<<<<< HEAD
             if (valueNodeValue instanceof PascalString) {
-=======
-            if (valueNodeValue instanceof PascalFunction) {
+                return AssignStringNode_.create(root);
+            }
+            if (valueNodeValue instanceof PascalSubroutine) {
                 return AssignSubroutineNode_.create(root);
-            }
-            if (valueNodeValue instanceof String) {
->>>>>>> 45c4b878
-                return AssignStringNode_.create(root);
             }
             if (valueNodeValue instanceof PascalArray) {
                 return AssignArrayNode_.create(root);
@@ -515,36 +511,11 @@
         }
 
     }
-<<<<<<< HEAD
     @GeneratedBy(methodName = "assignString(VirtualFrame, PascalString)", value = AssignmentNode.class)
-=======
-    @GeneratedBy(methodName = "assignSubroutine(VirtualFrame, PascalFunction)", value = AssignmentNode.class)
-    private static final class AssignSubroutineNode_ extends BaseNode_ {
-
-        AssignSubroutineNode_(AssignmentNodeGen root) {
+    private static final class AssignStringNode_ extends BaseNode_ {
+
+        AssignStringNode_(AssignmentNodeGen root) {
             super(root, 10);
-        }
-
-        @Override
-        public Object execute_(VirtualFrame frameValue, Object valueNodeValue) {
-            if (valueNodeValue instanceof PascalFunction) {
-                PascalFunction valueNodeValue_ = (PascalFunction) valueNodeValue;
-                return root.assignSubroutine(frameValue, valueNodeValue_);
-            }
-            return getNext().execute_(frameValue, valueNodeValue);
-        }
-
-        static BaseNode_ create(AssignmentNodeGen root) {
-            return new AssignSubroutineNode_(root);
-        }
-
-    }
-    @GeneratedBy(methodName = "assignString(VirtualFrame, String)", value = AssignmentNode.class)
->>>>>>> 45c4b878
-    private static final class AssignStringNode_ extends BaseNode_ {
-
-        AssignStringNode_(AssignmentNodeGen root) {
-            super(root, 11);
         }
 
         @Override
@@ -561,11 +532,32 @@
         }
 
     }
+    @GeneratedBy(methodName = "assignSubroutine(VirtualFrame, PascalSubroutine)", value = AssignmentNode.class)
+    private static final class AssignSubroutineNode_ extends BaseNode_ {
+
+        AssignSubroutineNode_(AssignmentNodeGen root) {
+            super(root, 11);
+        }
+
+        @Override
+        public Object execute_(VirtualFrame frameValue, Object valueNodeValue) {
+            if (valueNodeValue instanceof PascalSubroutine) {
+                PascalSubroutine valueNodeValue_ = (PascalSubroutine) valueNodeValue;
+                return root.assignSubroutine(frameValue, valueNodeValue_);
+            }
+            return getNext().execute_(frameValue, valueNodeValue);
+        }
+
+        static BaseNode_ create(AssignmentNodeGen root) {
+            return new AssignSubroutineNode_(root);
+        }
+
+    }
     @GeneratedBy(methodName = "assignArray(VirtualFrame, PascalArray)", value = AssignmentNode.class)
     private static final class AssignArrayNode_ extends BaseNode_ {
 
         AssignArrayNode_(AssignmentNodeGen root) {
-            super(root, 11);
+            super(root, 12);
         }
 
         @Override
