package cz.cuni.mff.d3s.trupple.language.nodes.literals;

import com.oracle.truffle.api.frame.FrameSlot;
import com.oracle.truffle.api.frame.FrameSlotTypeException;
import com.oracle.truffle.api.frame.VirtualFrame;
import com.oracle.truffle.api.nodes.NodeInfo;

import cz.cuni.mff.d3s.trupple.language.nodes.ExpressionNode;
<<<<<<< HEAD
import cz.cuni.mff.d3s.trupple.language.runtime.PascalContext;
import cz.cuni.mff.d3s.trupple.language.runtime.PascalSubroutine;
=======
import cz.cuni.mff.d3s.trupple.language.runtime.PascalFunction;
import cz.cuni.mff.d3s.trupple.language.runtime.exceptions.PascalRuntimeException;
>>>>>>> 45c4b878

@NodeInfo(shortName = "func")
public final class FunctionLiteralNode extends ExpressionNode {
	private final FrameSlot subroutineSlot;

	public FunctionLiteralNode(FrameSlot subroutineSlot) {
		this.subroutineSlot = subroutineSlot;
	}

	@Override
<<<<<<< HEAD
	public PascalSubroutine executeGeneric(VirtualFrame frame) {
		PascalContext context = this.context;
		PascalSubroutine function = null;
		while(context != null){
			function = context.getFunctionRegistry().lookup(value);

			if(function == null)
				context = context.getOuterContext();
			
			if(function != null)
				break;
=======
	public PascalFunction executeGeneric(VirtualFrame frame) {
	    VirtualFrame currentFrame = frame;
		PascalFunction function = null;
		while(currentFrame != null){
            try {
                if (!currentFrame.getFrameDescriptor().getSlots().contains(this.subroutineSlot)) {
                    currentFrame = (VirtualFrame) currentFrame.getArguments()[0];
                } else {
                    function = (PascalFunction) currentFrame.getObject(this.subroutineSlot);
                    break;
                }
            } catch (FrameSlotTypeException | ClassCastException e) {
                throw new PascalRuntimeException("Not a function.");
            }
>>>>>>> 45c4b878
		}
		
		if(function == null) {
            throw new PascalRuntimeException("Called function does not exist.");
        }
		
		return function;
	}

}<|MERGE_RESOLUTION|>--- conflicted
+++ resolved
@@ -6,13 +6,10 @@
 import com.oracle.truffle.api.nodes.NodeInfo;
 
 import cz.cuni.mff.d3s.trupple.language.nodes.ExpressionNode;
-<<<<<<< HEAD
 import cz.cuni.mff.d3s.trupple.language.runtime.PascalContext;
 import cz.cuni.mff.d3s.trupple.language.runtime.PascalSubroutine;
-=======
-import cz.cuni.mff.d3s.trupple.language.runtime.PascalFunction;
+import cz.cuni.mff.d3s.trupple.language.runtime.PascalSubroutine;
 import cz.cuni.mff.d3s.trupple.language.runtime.exceptions.PascalRuntimeException;
->>>>>>> 45c4b878
 
 @NodeInfo(shortName = "func")
 public final class FunctionLiteralNode extends ExpressionNode {
@@ -23,34 +20,20 @@
 	}
 
 	@Override
-<<<<<<< HEAD
 	public PascalSubroutine executeGeneric(VirtualFrame frame) {
-		PascalContext context = this.context;
+        VirtualFrame currentFrame = frame;
 		PascalSubroutine function = null;
-		while(context != null){
-			function = context.getFunctionRegistry().lookup(value);
-
-			if(function == null)
-				context = context.getOuterContext();
-			
-			if(function != null)
-				break;
-=======
-	public PascalFunction executeGeneric(VirtualFrame frame) {
-	    VirtualFrame currentFrame = frame;
-		PascalFunction function = null;
 		while(currentFrame != null){
             try {
                 if (!currentFrame.getFrameDescriptor().getSlots().contains(this.subroutineSlot)) {
                     currentFrame = (VirtualFrame) currentFrame.getArguments()[0];
                 } else {
-                    function = (PascalFunction) currentFrame.getObject(this.subroutineSlot);
+                    function = (PascalSubroutine) currentFrame.getObject(this.subroutineSlot);
                     break;
                 }
             } catch (FrameSlotTypeException | ClassCastException e) {
                 throw new PascalRuntimeException("Not a function.");
             }
->>>>>>> 45c4b878
 		}
 		
 		if(function == null) {
