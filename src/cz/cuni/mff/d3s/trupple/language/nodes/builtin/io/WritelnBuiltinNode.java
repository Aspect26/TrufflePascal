package cz.cuni.mff.d3s.trupple.language.nodes.builtin.io;

import java.io.PrintStream;
import java.util.Arrays;

import com.oracle.truffle.api.CompilerDirectives.TruffleBoundary;
import com.oracle.truffle.api.dsl.NodeChild;
import com.oracle.truffle.api.dsl.Specialization;
import com.oracle.truffle.api.nodes.NodeInfo;
import cz.cuni.mff.d3s.trupple.language.customvalues.FileValue;
import cz.cuni.mff.d3s.trupple.language.nodes.ExpressionNode;
import cz.cuni.mff.d3s.trupple.language.nodes.builtin.BuiltinNode;
import cz.cuni.mff.d3s.trupple.language.runtime.PascalContext;

@NodeInfo(shortName = "writeln")
@NodeChild(value = "arguments", type = ExpressionNode[].class)
public abstract class WritelnBuiltinNode extends BuiltinNode {

<<<<<<< HEAD
    public WritelnBuiltinNode(PascalContext context) {
        super(context);
    }

    private PascalContext getContext() {
        return this.context;
    }

    @Specialization
    public Object writeln(Object[] values) {
        if (values[0] instanceof FileValue) {
            FileValue file = (FileValue) values[0];
            Object[] arguments = Arrays.copyOfRange(values, 1, values.length);
            file.writeln(arguments);
        } else {
            doWriteln(getContext().getOutput(), values);
        }

        // TODO: this return value
        return values[0];
    }
=======

	@Specialization
	public Object writeln(Object... arguments) {
		doWriteln(PascalContext.getInstance().getOutput(), arguments);
        return new Object();
	}
>>>>>>> 45c4b878

	@TruffleBoundary
	private static void doWriteln(PrintStream out, Object... arguments) {
		for (Object agument : arguments)
			out.print(agument);

		out.println();
	}

}<|MERGE_RESOLUTION|>--- conflicted
+++ resolved
@@ -16,36 +16,19 @@
 @NodeChild(value = "arguments", type = ExpressionNode[].class)
 public abstract class WritelnBuiltinNode extends BuiltinNode {
 
-<<<<<<< HEAD
-    public WritelnBuiltinNode(PascalContext context) {
-        super(context);
-    }
-
-    private PascalContext getContext() {
-        return this.context;
-    }
-
     @Specialization
-    public Object writeln(Object[] values) {
+    public Object writeln(Object... values) {
         if (values[0] instanceof FileValue) {
             FileValue file = (FileValue) values[0];
             Object[] arguments = Arrays.copyOfRange(values, 1, values.length);
             file.writeln(arguments);
         } else {
-            doWriteln(getContext().getOutput(), values);
+            doWriteln(PascalContext.getInstance().getOutput(), values);
         }
 
         // TODO: this return value
         return values[0];
     }
-=======
-
-	@Specialization
-	public Object writeln(Object... arguments) {
-		doWriteln(PascalContext.getInstance().getOutput(), arguments);
-        return new Object();
-	}
->>>>>>> 45c4b878
 
 	@TruffleBoundary
 	private static void doWriteln(PrintStream out, Object... arguments) {
