--- conflicted
+++ resolved
@@ -25,7 +25,7 @@
     public static final PascalLanguage INSTANCE = new PascalLanguage();
 	static final String MIME_TYPE = "text/x-pascal";
 
-	public static PascalContext createContext() {
+	private static PascalContext createContext() {
         BufferedReader input = new BufferedReader(new InputStreamReader(System.in));
         PrintStream output = new PrintStream(System.out, true);
 
@@ -66,18 +66,11 @@
 	    return null;
     }
 
-<<<<<<< HEAD
 	public static void start(String sourcePath, String[] programArguments, List<String> imports, boolean useTPExtension,
         boolean extendedGotoSupport) throws IOException {
-            IParser parser = (useTPExtension)? new Parser(extendedGotoSupport) :
+            createContext();
+	        IParser parser = (useTPExtension)? new Parser(extendedGotoSupport) :
                     new cz.cuni.mff.d3s.trupple.parser.wirth.Parser(extendedGotoSupport);
-=======
-	public static void start(String sourcePath, String[] arguments, List<String> imports, boolean useTPExtension,
-                             boolean extendedGotoSupport) throws IOException {
-	    createContext();
-		IParser parser = (useTPExtension)? new Parser(extendedGotoSupport) :
-                new cz.cuni.mff.d3s.trupple.parser.wirth.Parser(extendedGotoSupport);
->>>>>>> 45c4b878
 
 		if (useTPExtension && !imports.isEmpty()) {
             if (!parseImports(imports, parser)) {
@@ -93,14 +86,9 @@
 		Truffle.getRuntime().createCallTarget(parser.getRootNode()).call(arguments);
 	}
 
-<<<<<<< HEAD
 	public static void startFromCodes(String sourceCode, String[] programArguments, List<String> imports,
                                       boolean useTPExtension, boolean extendedGotoSupport) {
-=======
-	public static void startFromCodes(String sourceCode, List<String> imports, boolean useTPExtension,
-                                      boolean extendedGotoSupport) {
 	    createContext();
->>>>>>> 45c4b878
         IParser parser = (useTPExtension)? new Parser(extendedGotoSupport) :
                 new cz.cuni.mff.d3s.trupple.parser.wirth.Parser(extendedGotoSupport);
 
