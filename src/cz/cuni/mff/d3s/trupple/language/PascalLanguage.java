--- conflicted
+++ resolved
@@ -57,15 +57,10 @@
 	    return null;
     }
 
-<<<<<<< HEAD
-	public static void start(String sourcePath, String[] arguments, List<String> imports, boolean useTPExtension,
-                             boolean extendedGotoSupport) throws IOException {
-		IParser parser = (useTPExtension)? new Parser(extendedGotoSupport) :
-                new cz.cuni.mff.d3s.trupple.parser.wirth.Parser(extendedGotoSupport);
-=======
-	public static void start(String sourcePath, String[] programArguments, List<String> imports, boolean useTPExtension) throws IOException {
-		IParser parser = (useTPExtension)? new Parser() : new cz.cuni.mff.d3s.trupple.parser.wirth.Parser();
->>>>>>> 47c9bbbc
+	public static void start(String sourcePath, String[] programArguments, List<String> imports, boolean useTPExtension,
+        boolean extendedGotoSupport) throws IOException {
+            IParser parser = (useTPExtension)? new Parser(extendedGotoSupport) :
+                    new cz.cuni.mff.d3s.trupple.parser.wirth.Parser(extendedGotoSupport);
 
 		if (useTPExtension && !imports.isEmpty()) {
             if (!parseImports(imports, parser)) {
