package cz.cuni.mff.d3s.trupple.parser.identifierstable;

import com.oracle.truffle.api.frame.FrameDescriptor;
import com.oracle.truffle.api.frame.FrameSlot;
import com.oracle.truffle.api.frame.FrameSlotKind;
import cz.cuni.mff.d3s.trupple.language.nodes.ExpressionNode;
import cz.cuni.mff.d3s.trupple.language.nodes.PascalRootNode;
import cz.cuni.mff.d3s.trupple.language.runtime.PascalFunction;
import cz.cuni.mff.d3s.trupple.parser.LexicalScope;
import cz.cuni.mff.d3s.trupple.parser.exceptions.DuplicitIdentifierException;
import cz.cuni.mff.d3s.trupple.parser.FormalParameter;
import cz.cuni.mff.d3s.trupple.parser.exceptions.LexicalException;
import cz.cuni.mff.d3s.trupple.parser.exceptions.UnknownIdentifierException;
import cz.cuni.mff.d3s.trupple.parser.identifierstable.types.TypeDescriptor;
import cz.cuni.mff.d3s.trupple.parser.identifierstable.types.TypeTypeDescriptor;
import cz.cuni.mff.d3s.trupple.parser.identifierstable.types.complex.*;
import cz.cuni.mff.d3s.trupple.parser.identifierstable.types.compound.*;
import cz.cuni.mff.d3s.trupple.parser.identifierstable.types.constant.ConstantDescriptor;
import cz.cuni.mff.d3s.trupple.parser.identifierstable.types.label.LabelDescriptor;
import cz.cuni.mff.d3s.trupple.parser.identifierstable.types.primitive.BooleanDescriptor;
import cz.cuni.mff.d3s.trupple.parser.identifierstable.types.primitive.CharDescriptor;
import cz.cuni.mff.d3s.trupple.parser.identifierstable.types.primitive.LongDescriptor;
import cz.cuni.mff.d3s.trupple.parser.identifierstable.types.primitive.RealDescriptor;
import cz.cuni.mff.d3s.trupple.parser.identifierstable.types.subroutine.*;
import cz.cuni.mff.d3s.trupple.parser.identifierstable.types.subroutine.builtin.*;

import java.util.HashMap;
import java.util.List;
import java.util.Map;

public class IdentifiersTable {

    /** Map of all identifiers: e.g.: variable names, function names, types names, ... */
    Map<String, TypeDescriptor> identifiersMap;

    /** Map of type identifiers: e.g.: integer, boolean, enums, records, ... */
    Map<String, TypeDescriptor> typeDescriptors;

    private FrameDescriptor frameDescriptor;

    public IdentifiersTable() {
        this.initialize();
        addBuiltinTypes();
        addBuiltinConstants();
        addBuiltinFunctions();
    }

    private void initialize() {
        this.identifiersMap = new HashMap<>();
        this.typeDescriptors = new HashMap<>();
        this.frameDescriptor = new FrameDescriptor();
    }

    protected void addBuiltinTypes() {
        typeDescriptors.put("integer", new LongDescriptor());
        typeDescriptors.put("shortint", new LongDescriptor());
        typeDescriptors.put("longint", new LongDescriptor());
        typeDescriptors.put("byte", new LongDescriptor());
        typeDescriptors.put("word", new LongDescriptor());
        typeDescriptors.put("single", new RealDescriptor());
        typeDescriptors.put("real", new RealDescriptor());
        typeDescriptors.put("double", new RealDescriptor());
        typeDescriptors.put("boolean", new BooleanDescriptor());
        typeDescriptors.put("char", new CharDescriptor());

        for (Map.Entry<String, TypeDescriptor> typeEntry : typeDescriptors.entrySet()) {
            identifiersMap.put(typeEntry.getKey(), new TypeTypeDescriptor(typeEntry.getValue()));
        }
    }

    private void addBuiltinConstants() {
        try {
            this.registerNewIdentifier("nil", new NilPointerDescriptor());
        } catch (LexicalException e) {
            // TODO: could not initialize exception
        }
    }

    protected void addBuiltinFunctions() {
<<<<<<< HEAD
        identifiersMap.put("write", new BuiltinProcedureDescriptor.NoReferenceParameterBuiltin());
        identifiersMap.put("read", new BuiltinProcedureDescriptor.FullReferenceParameterBuiltin());
        identifiersMap.put("writeln", new BuiltinProcedureDescriptor.NoReferenceParameterBuiltin());
        identifiersMap.put("readln", new BuiltinProcedureDescriptor.FullReferenceParameterBuiltin());
        identifiersMap.put("put", new BuiltinProcedureDescriptor.NotSupportedSubroutine());
        identifiersMap.put("succ", new BuiltinProcedureDescriptor.NoReferenceParameterBuiltin());
        identifiersMap.put("pred", new BuiltinProcedureDescriptor.NoReferenceParameterBuiltin());
        identifiersMap.put("abs", new BuiltinProcedureDescriptor.OneArgumentBuiltin());
        identifiersMap.put("sqr", new BuiltinProcedureDescriptor.OneArgumentBuiltin());
        identifiersMap.put("sin", new BuiltinProcedureDescriptor.OneArgumentBuiltin());
        identifiersMap.put("cos", new BuiltinProcedureDescriptor.OneArgumentBuiltin());
        identifiersMap.put("exp", new BuiltinProcedureDescriptor.OneArgumentBuiltin());
        identifiersMap.put("ln", new BuiltinProcedureDescriptor.OneArgumentBuiltin());
        identifiersMap.put("sqrt", new BuiltinProcedureDescriptor.OneArgumentBuiltin());
        identifiersMap.put("arctan", new BuiltinProcedureDescriptor.OneArgumentBuiltin());
        identifiersMap.put("trunc", new BuiltinProcedureDescriptor.OneArgumentBuiltin());
        identifiersMap.put("round", new BuiltinProcedureDescriptor.OneArgumentBuiltin());
        identifiersMap.put("new", new BuiltinProcedureDescriptor.OneArgumentBuiltin());
        identifiersMap.put("dispose", new BuiltinProcedureDescriptor.OneArgumentBuiltin());
        identifiersMap.put("rewrite", new BuiltinProcedureDescriptor.OneArgumentBuiltin());
        identifiersMap.put("reset", new BuiltinProcedureDescriptor.OneArgumentBuiltin());
        identifiersMap.put("eof", new BuiltinProcedureDescriptor.OneArgumentBuiltin());
        identifiersMap.put("eol", new BuiltinProcedureDescriptor.OneArgumentBuiltin());
        identifiersMap.put("chr", new BuiltinProcedureDescriptor.OneArgumentBuiltin());
        identifiersMap.put("ord", new BuiltinProcedureDescriptor.OneArgumentBuiltin());
        identifiersMap.put("odd", new BuiltinProcedureDescriptor.OneArgumentBuiltin());
=======
        try {
            this.registerNewIdentifier("write", new WriteSubroutineDescriptor());
            this.registerNewIdentifier("writeln", new WritelnSubroutineDescriptor());
            this.registerNewIdentifier("read", new ReadSubroutineDescriptor());
            this.registerNewIdentifier("readln", new ReadlnSubroutineDescriptor());
            this.registerNewIdentifier("abs", new AbsSubroutineDescriptor());
            this.registerNewIdentifier("sqr", new SqrSubroutineDescriptor());
            this.registerNewIdentifier("sin", new SinSubroutineDescriptor());
            this.registerNewIdentifier("cos", new CosSubroutineDescriptor());
            this.registerNewIdentifier("exp", new ExpSubroutineDescriptor());
            this.registerNewIdentifier("sqrt", new SqrtSubroutineDescriptor());
            this.registerNewIdentifier("ln", new LnSubroutineDescriptor());
            this.registerNewIdentifier("arctan", new ArctanSubroutineDescriptor());
            this.registerNewIdentifier("trunc", new TruncSubroutineDescriptor());
            this.registerNewIdentifier("round", new RoundSubroutineDescriptor());
            this.registerNewIdentifier("new", new NewSubroutineDescriptor());
            this.registerNewIdentifier("dispose", new DisposeSubroutineDescriptor());
            this.registerNewIdentifier("succ", new SuccSubroutineDescriptor());
            this.registerNewIdentifier("pred", new PredSubroutineDescriptor());
            this.registerNewIdentifier("rewrite", new RewriteSubroutineDescriptor());
            this.registerNewIdentifier("reset", new ResetSubroutineDescriptor());
            this.registerNewIdentifier("chr", new ChrSubroutineDescriptor());
            this.registerNewIdentifier("ord", new OrdSubroutineDescriptor());
            this.registerNewIdentifier("eof", new EofSubroutineDescriptor());
            this.registerNewIdentifier("put", new BuiltinProcedureDescriptor.NotSupportedSubroutine());
        } catch (LexicalException e) {
            // TODO: inform
        }
>>>>>>> 45c4b878
    }

    public FrameSlot getFrameSlot(String identifier) {
        return this.frameDescriptor.findFrameSlot(identifier);
    }

    public FrameSlotKind getFrameSlotKind(String identifier) {
        return this.identifiersMap.get(identifier).getSlotKind();
    }

    public FrameDescriptor getFrameDescriptor() {
        return this.frameDescriptor;
    }

    public TypeDescriptor getIdentifierDescriptor(String identifier) {
        return this.identifiersMap.get(identifier);
    }

    public TypeDescriptor getTypeDescriptor(String identifier)  {
        return this.typeDescriptors.get(identifier);
    }

<<<<<<< HEAD
    public TypeDescriptor getTypeTypeDescriptor(String typeIdentifier) {
        return this.typeDescriptors.get(typeIdentifier);
    }

    public Map<String, TypeDescriptor> getAllIdentifiers() {
        return this.identifiersMap;
    }

    public Map<String, TypeDescriptor> getAllTypes() {
        return this.typeDescriptors;
=======
    public Map<String, TypeDescriptor> getAll() {
        return this.identifiersMap;
    }

    public PascalFunction getSubroutine(String identifier) throws LexicalException {
        TypeDescriptor subroutineDescriptor = this.identifiersMap.get(identifier);
        if (subroutineDescriptor == null) {
            throw new UnknownIdentifierException(identifier);
        } else if (!(subroutineDescriptor instanceof SubroutineDescriptor)) {
            throw new LexicalException("Not a subroutine: " + identifier);
        } else {
            return ((SubroutineDescriptor) subroutineDescriptor).getSubroutine();
        }
    }

    public void setSubroutineRootNode(String identifier, PascalRootNode rootNode) throws LexicalException {
        TypeDescriptor descriptor = this.identifiersMap.get(identifier);
        if (descriptor == null) {
            throw new UnknownIdentifierException(identifier);
        }
        ((SubroutineDescriptor)descriptor).setRootNode(rootNode);
>>>>>>> 45c4b878
    }

    public boolean containsIdentifier(String identifier) {
        return this.identifiersMap.containsKey(identifier);
    }

    public boolean isSubroutine(String identifier) {
        return this.identifiersMap.containsKey(identifier) && (this.identifiersMap.get(identifier) instanceof SubroutineDescriptor);
    }

    public boolean isParameterlessSubroutine(String identifier) {
        if (!this.identifiersMap.containsKey(identifier)) {
            return false;
        }

        TypeDescriptor descriptor = this.identifiersMap.get(identifier);
        return descriptor instanceof SubroutineDescriptor && !((SubroutineDescriptor) descriptor).hasParameters();
    }

    public boolean isLabel(String identifier) {
        return this.identifiersMap.get(identifier) instanceof LabelDescriptor;
    }

    public void verifyPassedArgumentsToSubroutine(String identifier, List<ExpressionNode> params) throws LexicalException {
        SubroutineDescriptor subroutineDescriptor = (SubroutineDescriptor) this.identifiersMap.get(identifier);
        subroutineDescriptor.verifyArguments(params);
    }

    public void addLabel(String identifier) throws LexicalException {
        this.registerNewIdentifier(identifier, new LabelDescriptor(identifier));
    }

    public void addType(String identifier, TypeDescriptor typeDescriptor) throws LexicalException {
        // TODO: this is a duplicit -> call registerNewIdentifier()
        if (this.identifiersMap.containsKey(identifier)) {
            throw new DuplicitIdentifierException(identifier);
        } else {
            this.typeDescriptors.put(identifier, typeDescriptor);
            this.identifiersMap.put(identifier, new TypeTypeDescriptor(typeDescriptor));
        }
    }

    public void initializeAllUninitializedPointerDescriptors() throws LexicalException {
        for (Map.Entry<String, TypeDescriptor> typeEntry : this.typeDescriptors.entrySet()) {
            TypeDescriptor type = typeEntry.getValue();
            if (type instanceof PointerDescriptor) {
                PointerDescriptor pointerDescriptor = (PointerDescriptor) type;
                if (!pointerDescriptor.isInnerTypeInitialized()) {
                    TypeDescriptor pointerInnerType = this.getTypeDescriptor(pointerDescriptor.getInnerTypeIdentifier());
                    if (pointerInnerType == null) {
                        throw new LexicalException("Pointer type not declared in the same type statement.");
                    } else {
                        pointerDescriptor.setInnerType(pointerInnerType);
                    }
                }
            }
        }
    }

    public FrameSlot addReference(String identifier, TypeDescriptor typeDescriptor) throws LexicalException {
        return this.registerNewIdentifier(identifier, new ReferenceDescriptor(typeDescriptor));
    }

    public FrameSlot addVariable(String identifier, TypeDescriptor typeDescriptor) throws LexicalException {
        return this.registerNewIdentifier(identifier, typeDescriptor);
    }

<<<<<<< HEAD
    public void addReturnVariable(String identifier, List<FormalParameter> formalParameters, TypeDescriptor typeDescriptor) throws LexicalException {
        TypeDescriptor returnDescriptor = new FunctionReturnDescriptor(formalParameters, typeDescriptor);
        this.registerNewIdentifier(identifier, returnDescriptor);
=======
    public FrameSlot addReturnVariable(String identifier, TypeDescriptor returnTypeDescriptor) throws LexicalException {
        return this.registerNewIdentifier(identifier, new ReturnTypeDescriptor(returnTypeDescriptor));
>>>>>>> 45c4b878
    }

    public void addConstant(String identifier, ConstantDescriptor descriptor) throws LexicalException {
        this.registerNewIdentifier(identifier, descriptor);
    }

    public TypeDescriptor createEnum(List<String> identifiers) throws LexicalException {
        EnumTypeDescriptor enumTypeDescriptor = new EnumTypeDescriptor(identifiers);

        for (String identifier : identifiers) {
            if (this.typeDescriptors.containsKey(identifier)) {
                throw new DuplicitIdentifierException(identifier);
            }
            this.registerNewIdentifier(identifier, new EnumLiteralDescriptor(enumTypeDescriptor, identifier));
        }

        return enumTypeDescriptor;
    }

    public FileDescriptor createFileDescriptor(TypeDescriptor contentTypeDescriptor) {
        return new FileDescriptor(contentTypeDescriptor);
    }

    public RecordDescriptor createRecordDescriptor(LexicalScope recordScope) {
        return new RecordDescriptor(recordScope);
    }

    public PointerDescriptor createPointerDescriptor(String innerTypeIdentifier) {
        TypeDescriptor innerTypeDescriptor = this.getTypeDescriptor(innerTypeIdentifier);
        return (innerTypeDescriptor == null)? new PointerDescriptor(innerTypeIdentifier) : new PointerDescriptor(innerTypeDescriptor);
    }

    public TypeDescriptor createArray(List<OrdinalDescriptor> ordinalDimensions, TypeDescriptor typeDescriptor) {
        return new ArrayDescriptor(ordinalDimensions, typeDescriptor);
    }

    public TypeDescriptor createSetType(OrdinalDescriptor base) {
        return new SetDescriptor(base);
    }

    public void addProcedureInterfaceIfNotForwarded(String identifier, List<FormalParameter> formalParameters) throws LexicalException {
        TypeDescriptor descriptor = this.identifiersMap.get(identifier);
        if (descriptor != null) {
            return;
        }

        this.forwardProcedure(identifier, formalParameters);
    }

    public void addFunctionInterfaceIfNotForwarded(String identifier, List<FormalParameter> formalParameters, TypeDescriptor returnType) throws LexicalException {
        // TODO: duplicity with the function above
        TypeDescriptor descriptor = this.identifiersMap.get(identifier);
        if (descriptor != null) {
            return;
        }

        this.forwardFunction(identifier, formalParameters, returnType);
    }

    public void forwardProcedure(String identifier, List<FormalParameter> formalParameters) throws LexicalException {
        TypeDescriptor typeDescriptor = new ProcedureDescriptor(formalParameters);
        this.registerNewIdentifier(identifier, typeDescriptor);
    }

<<<<<<< HEAD
    public void addFunctionInterface(String identifier, List<FormalParameter> formalParameters, TypeDescriptor returnTypeDescriptor) throws LexicalException {
        TypeDescriptor typeDescriptor = new FunctionDescriptor(formalParameters, returnTypeDescriptor);
=======
    public void forwardFunction(String identifier, List<FormalParameter> formalParameters, TypeDescriptor returnType) throws LexicalException {
        TypeDescriptor typeDescriptor = new FunctionDescriptor(formalParameters, returnType);
>>>>>>> 45c4b878
        this.registerNewIdentifier(identifier, typeDescriptor);
    }

    public FrameSlot addSubroutine(String identifier, SubroutineDescriptor descriptor) throws LexicalException {
        return this.registerNewIdentifier(identifier, descriptor);
    }

    public ConstantDescriptor getConstant(String identifier) throws LexicalException {
        TypeDescriptor descriptor = this.identifiersMap.get(identifier);
        if (descriptor == null) {
            throw new UnknownIdentifierException(identifier);
        } else if (! (descriptor instanceof ConstantDescriptor)) {
            throw new LexicalException("Not a constant: " + identifier);
        } else {
            return (ConstantDescriptor)descriptor;
        }
    }

    FrameSlot registerNewIdentifier(String identifier, TypeDescriptor typeDescriptor) throws LexicalException {
        if (this.identifiersMap.containsKey(identifier)){
            throw new DuplicitIdentifierException(identifier);
        } else {
            this.identifiersMap.put(identifier, typeDescriptor);
            return this.frameDescriptor.addFrameSlot(identifier, typeDescriptor.getSlotKind());
        }
    }

}<|MERGE_RESOLUTION|>--- conflicted
+++ resolved
@@ -5,7 +5,7 @@
 import com.oracle.truffle.api.frame.FrameSlotKind;
 import cz.cuni.mff.d3s.trupple.language.nodes.ExpressionNode;
 import cz.cuni.mff.d3s.trupple.language.nodes.PascalRootNode;
-import cz.cuni.mff.d3s.trupple.language.runtime.PascalFunction;
+import cz.cuni.mff.d3s.trupple.language.runtime.PascalSubroutine;
 import cz.cuni.mff.d3s.trupple.parser.LexicalScope;
 import cz.cuni.mff.d3s.trupple.parser.exceptions.DuplicitIdentifierException;
 import cz.cuni.mff.d3s.trupple.parser.FormalParameter;
@@ -31,7 +31,7 @@
 public class IdentifiersTable {
 
     /** Map of all identifiers: e.g.: variable names, function names, types names, ... */
-    Map<String, TypeDescriptor> identifiersMap;
+    private Map<String, TypeDescriptor> identifiersMap;
 
     /** Map of type identifiers: e.g.: integer, boolean, enums, records, ... */
     Map<String, TypeDescriptor> typeDescriptors;
@@ -77,34 +77,6 @@
     }
 
     protected void addBuiltinFunctions() {
-<<<<<<< HEAD
-        identifiersMap.put("write", new BuiltinProcedureDescriptor.NoReferenceParameterBuiltin());
-        identifiersMap.put("read", new BuiltinProcedureDescriptor.FullReferenceParameterBuiltin());
-        identifiersMap.put("writeln", new BuiltinProcedureDescriptor.NoReferenceParameterBuiltin());
-        identifiersMap.put("readln", new BuiltinProcedureDescriptor.FullReferenceParameterBuiltin());
-        identifiersMap.put("put", new BuiltinProcedureDescriptor.NotSupportedSubroutine());
-        identifiersMap.put("succ", new BuiltinProcedureDescriptor.NoReferenceParameterBuiltin());
-        identifiersMap.put("pred", new BuiltinProcedureDescriptor.NoReferenceParameterBuiltin());
-        identifiersMap.put("abs", new BuiltinProcedureDescriptor.OneArgumentBuiltin());
-        identifiersMap.put("sqr", new BuiltinProcedureDescriptor.OneArgumentBuiltin());
-        identifiersMap.put("sin", new BuiltinProcedureDescriptor.OneArgumentBuiltin());
-        identifiersMap.put("cos", new BuiltinProcedureDescriptor.OneArgumentBuiltin());
-        identifiersMap.put("exp", new BuiltinProcedureDescriptor.OneArgumentBuiltin());
-        identifiersMap.put("ln", new BuiltinProcedureDescriptor.OneArgumentBuiltin());
-        identifiersMap.put("sqrt", new BuiltinProcedureDescriptor.OneArgumentBuiltin());
-        identifiersMap.put("arctan", new BuiltinProcedureDescriptor.OneArgumentBuiltin());
-        identifiersMap.put("trunc", new BuiltinProcedureDescriptor.OneArgumentBuiltin());
-        identifiersMap.put("round", new BuiltinProcedureDescriptor.OneArgumentBuiltin());
-        identifiersMap.put("new", new BuiltinProcedureDescriptor.OneArgumentBuiltin());
-        identifiersMap.put("dispose", new BuiltinProcedureDescriptor.OneArgumentBuiltin());
-        identifiersMap.put("rewrite", new BuiltinProcedureDescriptor.OneArgumentBuiltin());
-        identifiersMap.put("reset", new BuiltinProcedureDescriptor.OneArgumentBuiltin());
-        identifiersMap.put("eof", new BuiltinProcedureDescriptor.OneArgumentBuiltin());
-        identifiersMap.put("eol", new BuiltinProcedureDescriptor.OneArgumentBuiltin());
-        identifiersMap.put("chr", new BuiltinProcedureDescriptor.OneArgumentBuiltin());
-        identifiersMap.put("ord", new BuiltinProcedureDescriptor.OneArgumentBuiltin());
-        identifiersMap.put("odd", new BuiltinProcedureDescriptor.OneArgumentBuiltin());
-=======
         try {
             this.registerNewIdentifier("write", new WriteSubroutineDescriptor());
             this.registerNewIdentifier("writeln", new WritelnSubroutineDescriptor());
@@ -129,11 +101,12 @@
             this.registerNewIdentifier("chr", new ChrSubroutineDescriptor());
             this.registerNewIdentifier("ord", new OrdSubroutineDescriptor());
             this.registerNewIdentifier("eof", new EofSubroutineDescriptor());
+            this.registerNewIdentifier("eol", new EolSubroutineDescriptor());
+            this.registerNewIdentifier("odd", new OddSubroutineDescriptor());
             this.registerNewIdentifier("put", new BuiltinProcedureDescriptor.NotSupportedSubroutine());
         } catch (LexicalException e) {
             // TODO: inform
         }
->>>>>>> 45c4b878
     }
 
     public FrameSlot getFrameSlot(String identifier) {
@@ -156,23 +129,11 @@
         return this.typeDescriptors.get(identifier);
     }
 
-<<<<<<< HEAD
-    public TypeDescriptor getTypeTypeDescriptor(String typeIdentifier) {
-        return this.typeDescriptors.get(typeIdentifier);
-    }
-
     public Map<String, TypeDescriptor> getAllIdentifiers() {
         return this.identifiersMap;
     }
 
-    public Map<String, TypeDescriptor> getAllTypes() {
-        return this.typeDescriptors;
-=======
-    public Map<String, TypeDescriptor> getAll() {
-        return this.identifiersMap;
-    }
-
-    public PascalFunction getSubroutine(String identifier) throws LexicalException {
+    public PascalSubroutine getSubroutine(String identifier) throws LexicalException {
         TypeDescriptor subroutineDescriptor = this.identifiersMap.get(identifier);
         if (subroutineDescriptor == null) {
             throw new UnknownIdentifierException(identifier);
@@ -189,7 +150,6 @@
             throw new UnknownIdentifierException(identifier);
         }
         ((SubroutineDescriptor)descriptor).setRootNode(rootNode);
->>>>>>> 45c4b878
     }
 
     public boolean containsIdentifier(String identifier) {
@@ -257,14 +217,8 @@
         return this.registerNewIdentifier(identifier, typeDescriptor);
     }
 
-<<<<<<< HEAD
-    public void addReturnVariable(String identifier, List<FormalParameter> formalParameters, TypeDescriptor typeDescriptor) throws LexicalException {
-        TypeDescriptor returnDescriptor = new FunctionReturnDescriptor(formalParameters, typeDescriptor);
-        this.registerNewIdentifier(identifier, returnDescriptor);
-=======
     public FrameSlot addReturnVariable(String identifier, TypeDescriptor returnTypeDescriptor) throws LexicalException {
         return this.registerNewIdentifier(identifier, new ReturnTypeDescriptor(returnTypeDescriptor));
->>>>>>> 45c4b878
     }
 
     public void addConstant(String identifier, ConstantDescriptor descriptor) throws LexicalException {
@@ -329,13 +283,8 @@
         this.registerNewIdentifier(identifier, typeDescriptor);
     }
 
-<<<<<<< HEAD
-    public void addFunctionInterface(String identifier, List<FormalParameter> formalParameters, TypeDescriptor returnTypeDescriptor) throws LexicalException {
+    public void forwardFunction(String identifier, List<FormalParameter> formalParameters, TypeDescriptor returnTypeDescriptor) throws LexicalException {
         TypeDescriptor typeDescriptor = new FunctionDescriptor(formalParameters, returnTypeDescriptor);
-=======
-    public void forwardFunction(String identifier, List<FormalParameter> formalParameters, TypeDescriptor returnType) throws LexicalException {
-        TypeDescriptor typeDescriptor = new FunctionDescriptor(formalParameters, returnType);
->>>>>>> 45c4b878
         this.registerNewIdentifier(identifier, typeDescriptor);
     }
 
