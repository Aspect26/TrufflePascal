package cz.cuni.mff.d3s.trupple.parser;

import java.util.*;

import com.oracle.truffle.api.frame.FrameSlot;
import com.oracle.truffle.api.frame.VirtualFrame;
import com.sun.istack.internal.NotNull;
import cz.cuni.mff.d3s.trupple.language.builtinunits.*;
import cz.cuni.mff.d3s.trupple.language.builtinunits.DosBuiltinUnit;
import cz.cuni.mff.d3s.trupple.language.builtinunits.crt.CrtBuiltinUnit;
import cz.cuni.mff.d3s.trupple.language.builtinunits.strings.StringBuiltinUnit;
import cz.cuni.mff.d3s.trupple.language.nodes.*;
import cz.cuni.mff.d3s.trupple.language.builtinunits.graph.GraphBuiltinUnit;
import cz.cuni.mff.d3s.trupple.language.nodes.arithmetic.*;
import cz.cuni.mff.d3s.trupple.language.nodes.call.InvokeNodeGen;
import cz.cuni.mff.d3s.trupple.language.nodes.call.ReadArgumentNode;
import cz.cuni.mff.d3s.trupple.language.nodes.call.ReferenceInitializationNode;
import cz.cuni.mff.d3s.trupple.language.nodes.control.*;
import cz.cuni.mff.d3s.trupple.language.nodes.function.*;
import cz.cuni.mff.d3s.trupple.language.nodes.literals.*;
import cz.cuni.mff.d3s.trupple.language.nodes.logic.*;
import cz.cuni.mff.d3s.trupple.language.nodes.set.SymmetricDifferenceNodeGen;
import cz.cuni.mff.d3s.trupple.language.nodes.variables.*;
import cz.cuni.mff.d3s.trupple.language.nodes.variables.accessroute.AccessNode;
import cz.cuni.mff.d3s.trupple.language.nodes.variables.accessroute.SimpleAccessNode;
import cz.cuni.mff.d3s.trupple.language.runtime.PascalFunction;
import cz.cuni.mff.d3s.trupple.parser.exceptions.LexicalException;
import cz.cuni.mff.d3s.trupple.parser.exceptions.UnknownIdentifierException;
import cz.cuni.mff.d3s.trupple.parser.exceptions.UnknownTypeException;
import cz.cuni.mff.d3s.trupple.parser.identifierstable.types.TypeDescriptor;
import cz.cuni.mff.d3s.trupple.parser.identifierstable.types.UnknownDescriptor;
import cz.cuni.mff.d3s.trupple.parser.identifierstable.types.complex.OrdinalDescriptor;
import cz.cuni.mff.d3s.trupple.parser.identifierstable.types.compound.RecordDescriptor;
import cz.cuni.mff.d3s.trupple.parser.identifierstable.types.constant.*;
import cz.cuni.mff.d3s.trupple.parser.identifierstable.types.subroutine.FunctionDescriptor;
import cz.cuni.mff.d3s.trupple.parser.identifierstable.types.subroutine.ProcedureDescriptor;

public class NodeFactory {

    private interface GlobalObjectLookup<T> {

        T onFound(LexicalScope foundInScope, String foundIdentifier) throws LexicalException;

    }

    /**
     * The parser to be used for parsing. There can be two: parser for wirths' standard or turbo pascal standard.
     */
	private IParser parser;

    /**
     * Lexical scope of the main program excluding units. Holds information about registered identifiers and what type
     * are they assigned to.
     */
	private LexicalScope mainLexicalScope;

    /**
     * Current lexical scope.
     */
	private LexicalScope currentLexicalScope;

    /**
     * List of all parsed units
     */
	private List<UnitLexicalScope> units = new ArrayList<>();

    /**
     * List of all supported builtin units
     */
    private final Map<String, BuiltinUnit> builtinUnits = new HashMap<String, BuiltinUnit>(){{
        put("crt", new CrtBuiltinUnit());
        put("dos", new DosBuiltinUnit());
        put("stringscorejava", new StringBuiltinUnit());
        put("graphcorejava", new GraphBuiltinUnit());
    }};

    /**
     * Flag that specifies whether the factory shall use TurboPascal specific nodes (when using TP standard) or not.
     */
	private final boolean usingTPExtension;

    /**
     * Specifies identifiers of arguments of the main program
     */
	private List<String> mainProgramArgumentsIdentifiers;

	public NodeFactory(IParser parser, boolean usingTPExtension) {
		this.parser = parser;
		this.usingTPExtension = usingTPExtension;
		this.mainLexicalScope = new LexicalScope(null, "_main", parser.isUsingTPExtension());
		this.currentLexicalScope = this.mainLexicalScope;
	}

	public void startPascal(Token identifierToken) {
		this.currentLexicalScope.setName(this.getIdentifierFromToken(identifierToken));
	}

	public void setMainProgramArguments(List<String> argumentIdentifiers) {
	    assert currentLexicalScope.getOuterScope() == null;
	    this.mainProgramArgumentsIdentifiers = argumentIdentifiers;
    }

    public void registerUnit(Token unitIdentifierToken) {
        String unitIdentifier = this.getIdentifierFromToken(unitIdentifierToken);  // TODO: can't use getIdentifierFromToken() here
        if (this.builtinUnits.containsKey(unitIdentifier)) {
            BuiltinUnit builtinUnit = this.builtinUnits.get(unitIdentifier);
            builtinUnit.importTo(this.currentLexicalScope);
        } else if (!this.containsUnitScope(unitIdentifier)) {
            parser.SemErr("Unknown unit: " + unitIdentifier + ". Did you forget to include it?");
        }
    }

    public void registerLabel(Token labelToken) {
	    String labelIdentifier = this.getIdentifierFromToken(labelToken);
	    try {
            this.currentLexicalScope.registerLabel(labelIdentifier);
        } catch (LexicalException e) {
	        parser.SemErr(e.getMessage());
        }
    }

    public void registerNewType(Token identifierToken, TypeDescriptor typeDescriptor) {
        String identifier = this.getIdentifierFromToken(identifierToken);

        try {
            this.currentLexicalScope.registerNewType(identifier, typeDescriptor);
        } catch (LexicalException e) {
            parser.SemErr(e.getMessage());
        }
    }

<<<<<<< HEAD
    private boolean containsUnit(String identifier) {
	    for (LexicalScope unitScope : this.units) {
	        if (unitScope.getName().equals(identifier)) {
	            return true;
            }
        }

        return false;
    }

    private boolean containsUnitScope(String identifier) {
	    for (LexicalScope unitScope : this.units) {
	        if (unitScope.getName().equals(identifier)) {
	            return true;
            }
        }

        return false;
    }

    private <T> T doLookup(String identifier, GlobalObjectLookup<T> lookupFunction, @NotNull LexicalException notFoundException, T notFoundReturnValue) {
	    assert notFoundException != null;

	    try {
            T result = lookupToParentScope(this.currentLexicalScope, identifier, lookupFunction);
=======
    private <T> T doLookup(String identifier, GlobalObjectLookup<T> lookupFunction, @NotNull LexicalException notFoundException,
                           T notFoundReturnValue, boolean withReturnType) {
	    assert notFoundException != null;

	    try {
            T result = lookupToParentScope(identifier, lookupFunction, withReturnType);
>>>>>>> 45c4b878
            if (result == null) {
                result = lookupInUnits(identifier, lookupFunction);
            }
            if (result == null) {
                throw notFoundException;
            }
            return result;
        } catch (LexicalException e) {
            parser.SemErr(e.getMessage());
            return notFoundReturnValue;
        }
    }

    // TODO: remove this notfoundexception -> it is always unknown identifier exception
    // TODO: remove not found return value -> always null
    private <T> T doLookup(String identifier, GlobalObjectLookup<T> lookupFunction, @NotNull LexicalException notFoundException) {
	    return this.doLookup(identifier, lookupFunction, notFoundException, null, false);
    }

<<<<<<< HEAD
    private <T> T lookupToParentScope(LexicalScope scope, String identifier, GlobalObjectLookup<T> lookupFunction) throws LexicalException {
        while (scope != null) {
            if (scope.containsLocalIdentifier(identifier)){
                return lookupFunction.onFound(scope, identifier);
=======
    private <T> T doLookup(String identifier, GlobalObjectLookup<T> lookupFunction, @NotNull LexicalException notFoundException, boolean withReturnType) {
        return this.doLookup(identifier, lookupFunction, notFoundException, null, withReturnType);
    }

    private <T> T lookupToParentScope(String identifier, GlobalObjectLookup<T> lookupFunction, boolean withReturnType) throws LexicalException {
        LexicalScope currentLexicalScope = this.lexicalScope;
        while (currentLexicalScope != null) {
            if (currentLexicalScope.containsLocalIdentifier(identifier)){
                return lookupFunction.onFound(currentLexicalScope, identifier);
            } else if (withReturnType && currentLexicalScope.containsReturnType(identifier)) {
                return lookupFunction.onFound(currentLexicalScope, identifier);
>>>>>>> 45c4b878
            } else {
                scope = scope.getOuterScope();
            }
            withReturnType = false; // NOTE: return variable may be only in current scope
        }

        return null;
    }

    private <T> T lookupInUnits(String identifier, GlobalObjectLookup<T> lookupFunction) throws LexicalException {
        T result = null;

        for (LexicalScope unitScope : this.units) {
            result = lookupToParentScope(unitScope, identifier, lookupFunction);
            if (result != null) {
                break;
            }
        }

        return result;
    }

    public TypeDescriptor getTypeDescriptor(Token identifierToken) {
        String identifier = this.getTypeNameFromToken(identifierToken);
        return this.doLookup(identifier, LexicalScope::getTypeDescriptor, new UnknownTypeException(identifier));
    }

    public void registerVariables(List<String> identifiers, TypeDescriptor typeDescriptor) {
        for (String identifier : identifiers) {
            try {
                currentLexicalScope.registerLocalVariable(identifier, typeDescriptor);
            } catch (LexicalException e) {
                parser.SemErr(e.getMessage());
            }
        }
    }

    public void registerRecordVariantTagVariable(Token identifierToken, Token typeToken) {
        String identifier = this.getIdentifierFromToken(identifierToken);
        TypeDescriptor type = this.getTypeDescriptor(typeToken);

        if (!(type instanceof OrdinalDescriptor)) {
            parser.SemErr("Record variant selector must be of ordinal type");
        }

        try {
            currentLexicalScope.registerLocalVariable(identifier, type);
        } catch (LexicalException e) {
            parser.SemErr(e.getMessage());
        }
    }

    public TypeDescriptor createArray(List<OrdinalDescriptor> ordinalDimensions, Token returnTypeToken) {
	    String typeIdentifier = this.getTypeNameFromToken(returnTypeToken);
	    TypeDescriptor returnTypeDescriptor = this.doLookup(typeIdentifier, LexicalScope::getTypeDescriptor, new UnknownTypeException(typeIdentifier));

	    return currentLexicalScope.createArrayType(ordinalDimensions, returnTypeDescriptor);
    }

    public TypeDescriptor createSetType(OrdinalDescriptor baseType) {
        return currentLexicalScope.createSetType(baseType);
    }

    public TypeDescriptor createFileType(TypeDescriptor contentTypeDescriptor) {
        return this.currentLexicalScope.createFileDescriptor(contentTypeDescriptor);
    }

    public void startRecord() {
	    this.currentLexicalScope = new LexicalScope(this.currentLexicalScope, "_record", this.usingTPExtension);
    }

    public TypeDescriptor createRecordType() {
	    return this.currentLexicalScope.createRecordDescriptor();
    }

    public TypeDescriptor createPointerType(Token typeToken) {
	    String typeIdentifier = this.getTypeNameFromToken(typeToken);
        return this.currentLexicalScope.createPointerDescriptor(typeIdentifier);
    }

    public void finishRecord() {
        assert this.currentLexicalScope.getOuterScope() != null;
        this.currentLexicalScope = this.currentLexicalScope.getOuterScope();
    }

    public void initializeAllUninitializedPointerDescriptors() {
	    try {
            this.currentLexicalScope.initializeAllUninitializedPointerDescriptors();
        } catch (LexicalException e) {
	        parser.SemErr(e.getMessage());
        }
    }

    public OrdinalDescriptor createSimpleOrdinalDescriptor(final ConstantDescriptor lowerBound, final ConstantDescriptor upperBound) {
        try {
            return currentLexicalScope.createRangeDescriptor((OrdinalConstantDescriptor)lowerBound, (OrdinalConstantDescriptor)upperBound);
        } catch (LexicalException e){
            parser.SemErr(e.getMessage());
            return currentLexicalScope.createImplicitRangeDescriptor();
        } catch (ClassCastException e) {
            parser.SemErr("Not an ordinal constant");
            return currentLexicalScope.createImplicitRangeDescriptor();
        }
    }

    public OrdinalDescriptor castTypeToOrdinalType(TypeDescriptor typeDescriptor) {
	    try {
	        return (OrdinalDescriptor) typeDescriptor;
        } catch (ClassCastException e) {
	        parser.SemErr("Not an ordinal");
	        return null;
        }
    }

    public TypeDescriptor registerEnum(List<String> enumIdentifiers) {
        try {
            return currentLexicalScope.createEnumType(enumIdentifiers);
        } catch (LexicalException e) {
            parser.SemErr(e.getMessage());
            return UnknownDescriptor.SINGLETON;
        }
    }

    public ConstantDescriptor createLongConstant(String sign, long value) {
	    switch (sign) {
            case "":
	        case "+": return new LongConstantDescriptor(value);
	        case "-": return new LongConstantDescriptor(-value);
            default:
                parser.SemErr("Unknown unary operator: " + sign);
                return new LongConstantDescriptor(0);
        }
    }

    public ConstantDescriptor createDoubleConstant(String sign, double value) {
        switch (sign) {
            case "":
            case "+": return new RealConstantDescriptor(value);
            case "-": return new RealConstantDescriptor(-value);
            default:
                parser.SemErr("Unknown unary operator: " + sign);
                return new RealConstantDescriptor(0);
        }
    }

    public ConstantDescriptor createCharOrStringConstant(String sign, String value) {
        if (!sign.isEmpty()) {
            parser.SemErr("String or char constants cannot have unary operator.");
            return new StringConstantDescriptor("");
        }
        if (value.length() == 1) {
            return new CharConstantDescriptor(value.charAt(0));
        } else {
            return new StringConstantDescriptor(value);
        }
    }

    public ConstantDescriptor createBooleanConstant(String sign, boolean value) {
        if (!sign.isEmpty()) {
            parser.SemErr("String or char constants cannot have unary operator.");
            return new StringConstantDescriptor("");
        }
        return new BooleanConstantDescriptor(value);
    }

    public ConstantDescriptor createConstantFromIdentifier(String sign, Token identifierToken) {
	    String identifier = this.getIdentifierFromToken(identifierToken);
	    try {
	        ConstantDescriptor constant = this.doLookup(identifier, LexicalScope::getConstant, new UnknownIdentifierException(identifier));
            if (sign.isEmpty()) {
                return constant;
            } else {
                if (constant.isSigned()) {
                    switch (sign) {
                        case "":case "+":
                            return constant;
                        case "-":
                            return constant.negatedCopy();
                        default:
                            throw new LexicalException("Wrong constant unary operator: " + sign);
                    }
                } else {
                    throw new LexicalException(identifier + " cannot be negated.");
                }
            }
        } catch (LexicalException e) {
	        parser.SemErr(e.getMessage());
	        // TODO: return some default constant
	        return new LongConstantDescriptor(0);
        }
    }

    public void registerConstant(Token identifierToken, ConstantDescriptor descriptor) {
	    String identifier = this.getIdentifierFromToken(identifierToken);
	    try {
	        this.currentLexicalScope.registerConstant(identifier, descriptor);
        } catch (LexicalException e) {
            parser.SemErr(e.getMessage());
        }
    }

    public void forwardProcedure(ProcedureHeading heading) {
        String identifier = this.getIdentifierFromToken(heading.identifierToken);
        try {
<<<<<<< HEAD
            currentLexicalScope.registerProcedureInterface(identifier, formalParameters);
=======
            lexicalScope.forwardProcedure(identifier, heading.formalParameters);
>>>>>>> 45c4b878
        } catch (LexicalException e) {
            parser.SemErr(e.getMessage());
        }
    }

<<<<<<< HEAD
    public void forwardFunction(Token identifierToken, List<FormalParameter> formalParameters, Token returnTypeToken) {
        String identifier = this.getIdentifierFromToken(identifierToken);
        TypeDescriptor returnTypeDescriptor = this.getTypeDescriptor(returnTypeToken);

        try {
            currentLexicalScope.registerFunctionInterface(identifier, formalParameters, returnTypeDescriptor);
=======
    public void forwardFunction(FunctionHeading heading) {
        String identifier = this.getIdentifierFromToken(heading.identifierToken);
        try {
            lexicalScope.forwardFunction(identifier, heading.formalParameters, heading.returnTypeDescriptor);
>>>>>>> 45c4b878
        } catch (LexicalException e) {
            parser.SemErr(e.getMessage());
        }
    }

    public void startProcedureImplementation(ProcedureHeading heading) {
        String identifier = this.getIdentifierFromToken(heading.identifierToken);
        try {
<<<<<<< HEAD
            currentLexicalScope.tryRegisterProcedureInterface(identifier, formalParameters);
            currentLexicalScope = new LexicalScope(currentLexicalScope, identifier, parser.isUsingTPExtension());
            this.addParameterIdentifiersToLexicalScope(formalParameters);
=======
            lexicalScope.registerProcedureInterfaceIfNotForwarded(identifier, heading.formalParameters);
            lexicalScope = new LexicalScope(lexicalScope, identifier, parser.isUsingTPExtension());
            this.addParameterIdentifiersToLexicalScope(heading.formalParameters);
>>>>>>> 45c4b878
        } catch (LexicalException e) {
            parser.SemErr(e.getMessage());
        }
	}

<<<<<<< HEAD
    public void startFunctionImplementation(Token identifierToken, List<FormalParameter> formalParameters, Token returnTypeToken) {
        String identifier = this.getIdentifierFromToken(identifierToken);
        TypeDescriptor returnTypeDescriptor = this.getTypeDescriptor(returnTypeToken);

        try {
            currentLexicalScope.tryRegisterFunctionInterface(identifier, formalParameters, returnTypeDescriptor);
            currentLexicalScope = new LexicalScope(currentLexicalScope, identifier, parser.isUsingTPExtension());
            currentLexicalScope.registerReturnType(formalParameters, returnTypeDescriptor);
            this.addParameterIdentifiersToLexicalScope(formalParameters);
=======
    public void startFunctionImplementation(FunctionHeading heading) {
        String identifier = this.getIdentifierFromToken(heading.identifierToken);
        try {
            lexicalScope.registerFunctionInterfaceIfNotForwarded(identifier, heading.formalParameters, heading.returnTypeDescriptor);
            lexicalScope = new LexicalScope(lexicalScope, identifier, parser.isUsingTPExtension());
            lexicalScope.registerReturnVariable(lexicalScope.getName(), heading.returnTypeDescriptor);
            this.addParameterIdentifiersToLexicalScope(heading.formalParameters);
>>>>>>> 45c4b878
        } catch (LexicalException e) {
            parser.SemErr(e.getMessage());
        }
    }

    public List<FormalParameter> createFormalParametersList(List<String> identifiers, Token typeDescriptor, boolean isOutput) {
        List<FormalParameter> paramList = new ArrayList<>();
        for (String identifier : identifiers) {
            paramList.add(new FormalParameter(identifier, this.getTypeDescriptor(typeDescriptor), isOutput));
        }

        return paramList;
    }

    public FormalParameter createProcedureFormalParameter(ProcedureHeading heading) {
        String identifier = this.getIdentifierFromToken(heading.identifierToken);
        ProcedureDescriptor descriptor = new ProcedureDescriptor(heading.formalParameters);

        return new FormalParameter(identifier, descriptor, false, heading.descriptor);
    }

    public FormalParameter createFunctionFormalParameter(FunctionHeading heading) {
        String identifier = this.getIdentifierFromToken(heading.identifierToken);
        FunctionDescriptor descriptor = new FunctionDescriptor(heading.formalParameters, heading.returnTypeDescriptor);

        return new FormalParameter(identifier, descriptor, false, heading.descriptor);
    }

    public void finishProcedureImplementation(StatementNode bodyNode) {
        StatementNode subroutineNode = createSubroutineNode(bodyNode);
        final ProcedureBodyNode procedureBodyNode = new ProcedureBodyNode(subroutineNode);
        finishSubroutine(procedureBodyNode);
    }

    public void finishFunctionImplementation(StatementNode bodyNode) {
        StatementNode subroutineNode = createSubroutineNode(bodyNode);
        final FunctionBodyNode functionBodyNode = FunctionBodyNodeGen.create(subroutineNode, currentLexicalScope.getReturnSlot());
        finishSubroutine(functionBodyNode);
    }

    public void startLoop() {
        currentLexicalScope.increaseLoopDepth();
    }

    public StatementNode createLabeledStatement(StatementNode statement, Token labelToken) {
	    String labelIdentifier = this.getIdentifierFromToken(labelToken);
	    if (!currentLexicalScope.labelExists(labelIdentifier)) {
	        parser.SemErr("Label " + labelIdentifier + " is not defined");
	        return statement;
        }
	    return new LabeledStatement(statement, labelIdentifier);
    }

    public StatementNode createForLoop(boolean ascending, Token variableToken, ExpressionNode startValue, ExpressionNode finalValue, StatementNode loopBody) {
        String iteratingIdentifier = this.getIdentifierFromToken(variableToken);
        FrameSlot iteratingSlot = currentLexicalScope.getLocalSlot(iteratingIdentifier);
        if (iteratingSlot == null) {
            parser.SemErr("Unknown identifier: " + iteratingIdentifier);
        }
        return new ForNode(ascending, iteratingSlot, startValue, finalValue, loopBody);
    }

    public StatementNode createRepeatLoop(ExpressionNode condition, StatementNode loopBody) {
        return new RepeatNode(condition, loopBody);
    }

    public StatementNode createWhileLoop(ExpressionNode condition, StatementNode loopBody) {
        return new WhileNode(condition, loopBody);
    }

    public StatementNode createBreak() {
        if (!currentLexicalScope.isInLoop()) {
            parser.SemErr("Break outside a loop: ");
        }
        return new BreakNodeTP();
    }

    public void finishLoop() {
        try {
            currentLexicalScope.decreaseLoopDepth();
        } catch (LexicalException e) {
            parser.SemErr(e.getMessage());
        }
    }

    public StatementNode createIfStatement(ExpressionNode condition, StatementNode thenNode, StatementNode elseNode) {
        return new IfNode(condition, thenNode, elseNode);
    }

    public List<FrameSlot> stepIntoRecordsScope(List<String> recordIdentifiers) {
	    LexicalScope currentScope = this.getScope();
        List<FrameSlot> recordsSlots = new ArrayList<>();

        // TODO CRITICAL: a lookup function should be used for the first identifier
	    for (String recordIdentifier : recordIdentifiers) {
	        TypeDescriptor recordDescriptor = this.currentLexicalScope.getIdentifierDescriptor(recordIdentifier);
            if (recordDescriptor == null || !(recordDescriptor instanceof RecordDescriptor)) {
                parser.SemErr("Not a record: " + recordIdentifier);
                this.currentLexicalScope = currentScope;
                return Collections.emptyList();
            } else {
                recordsSlots.add(this.currentLexicalScope.getLocalSlot(recordIdentifier));
                this.currentLexicalScope = ((RecordDescriptor) recordDescriptor).getLexicalScope();
            }
        }

        return recordsSlots;
    }

    public WithNode createWithStatement(List<FrameSlot> frameSlots, StatementNode innerStatement) {
	    return new WithNode(frameSlots, innerStatement);
    }

    public CaseNode createCaseStatement(CaseStatementData data) {
        ExpressionNode[] indexes = data.indexNodes.toArray(new ExpressionNode[data.indexNodes.size()]);
        StatementNode[] statements = data.statementNodes.toArray(new StatementNode[data.statementNodes.size()]);

        return new CaseNode(data.caseExpression, indexes, statements, data.elseNode);
    }

    public StatementNode createGotoStatement(Token labelToken) {
	    String labelIdentifier = this.getIdentifierFromToken(labelToken);
	    return new GotoNode(labelIdentifier);
    }

    public StatementNode createNopStatement() {
        return new NopNode();
    }

    public ExpressionNode createBinaryExpression(Token operator, ExpressionNode leftNode, ExpressionNode rightNode) {
        switch (operator.val.toLowerCase()) {

            // arithmetic
            case "+":
                return (usingTPExtension)? AddNodeTPNodeGen.create(leftNode, rightNode) : AddNodeGen.create(leftNode, rightNode);
            case "-":
                return SubstractNodeGen.create(leftNode, rightNode);
            case "*":
                return MultiplyNodeGen.create(leftNode, rightNode);
            case "/":
                return DivideNodeGen.create(leftNode, rightNode);
            case "div":
                return DivideIntegerNodeGen.create(leftNode, rightNode);
            case "mod":
                return ModuloNodeGen.create(leftNode, rightNode);

            // logic
            case "and":
                return AndNodeGen.create(leftNode, rightNode);
            case "or":
                return OrNodeGen.create(leftNode, rightNode);

            case "<":
                return LessThanNodeGen.create(leftNode, rightNode);
            case "<=":
                return LessThanOrEqualNodeGen.create(leftNode, rightNode);
            case ">":
                return NotNodeGen.create(LessThanOrEqualNodeGen.create(leftNode, rightNode));
            case ">=":
                return NotNodeGen.create(LessThanNodeGen.create(leftNode, rightNode));
            case "=":
                return EqualsNodeGen.create(leftNode, rightNode);
            case "<>":
                return NotNodeGen.create(EqualsNodeGen.create(leftNode, rightNode));
            case "in":
                return InNodeGen.create(leftNode, rightNode);
            case "><":
                return SymmetricDifferenceNodeGen.create(leftNode, rightNode);

            default:
                parser.SemErr("Unknown binary operator: " + operator.val);
                return null;
        }
    }

    public ExpressionNode createUnaryExpression(Token operator, ExpressionNode son) {
        switch (operator.val) {
            case "+":
                return son;
            case "-":
                return NegationNodeGen.create(son);
            case "not":
                return NotNodeGen.create(son);
            default:
                parser.SemErr("Unexpected unary operator: " + operator.val);
                return null;
        }
    }

    public AccessNode createSimpleAccessNode(Token identifierToken) {
	    String identifier = this.getIdentifierFromToken(identifierToken);
	    FrameSlot frameSlot = this.doLookup(identifier, LexicalScope::getLocalSlot, new UnknownIdentifierException(identifier), true);

	    return new SimpleAccessNode(frameSlot);
    }

    public ExpressionNode createAssignmentWithRoute(Token identifierToken, AccessNode accessNode, ExpressionNode valueNode) {
        String variableIdentifier = this.getIdentifierFromToken(identifierToken);
        FrameSlot frameSlot = this.doLookup(variableIdentifier, LexicalScope::getLocalSlot, new UnknownIdentifierException(variableIdentifier), true);

        // TODO: check if it is assignable
        return AssignmentNodeWithRouteNodeGen.create(accessNode, valueNode, frameSlot);
    }

    public ExpressionNode createExpressionFromSingleIdentifier(Token identifierToken) {
        String identifier = this.getIdentifierFromToken(identifierToken);

        return this.doLookup(identifier, (LexicalScope foundInLexicalScope, String foundIdentifier) -> {
            if (foundInLexicalScope.isParameterlessSubroutine(foundIdentifier)) {
                return this.createInvokeNode(foundInLexicalScope.getLocalSlot(foundIdentifier), Collections.emptyList());
            }
            else {
                // TODO: check if it is a constant or a variable
                return ReadVariableNodeGen.create(foundInLexicalScope.getLocalSlot(foundIdentifier));
            }
        }, new UnknownIdentifierException(identifier));
    }

    public ExpressionNode createExpressionFromIdentifierWithRoute(AccessNode accessNode) {
        return new ReadVariableWithRouteNode(accessNode);
    }

    public boolean shouldBeReference(Token subroutineToken, int parameterIndex) {
<<<<<<< HEAD
	    String subroutineIdentifier = this.getIdentifierFromToken(subroutineToken);
	    try {
	        LexicalScope ls = this.currentLexicalScope;
	        while(ls != null) {
	            if (ls.containsLocalIdentifier(subroutineIdentifier)) {
                    return ls.isReferenceParameter(subroutineIdentifier, parameterIndex);
                }
                ls = ls.getOuterScope();
            }
            return false;
        } catch(LexicalException e) {
	        parser.SemErr(e.getMessage());
	        return false;
        }
=======
        String subroutineIdentifier = this.getIdentifierFromToken(subroutineToken);
        return this.doLookup(subroutineIdentifier,
                (LexicalScope foundInScope, String foundIdentifier) -> foundInScope.isReferenceParameter(foundIdentifier, parameterIndex),
                new UnknownIdentifierException(subroutineIdentifier));
    }

    public boolean shouldBeSubroutine(Token subroutineToken, int parameterIndex) {
        String subroutineIdentifier = this.getIdentifierFromToken(subroutineToken);
        return this.doLookup(subroutineIdentifier,
                (LexicalScope foundInScope, String foundIdentifier) -> foundInScope.isSubroutineParameter(foundIdentifier, parameterIndex),
                new UnknownIdentifierException(subroutineIdentifier));
>>>>>>> 45c4b878
    }

    public ExpressionNode createSubroutineCall(Token identifierToken, List<ExpressionNode> params) {
        String identifier = this.getIdentifierFromToken(identifierToken);
        return this.doLookup(identifier, (LexicalScope foundInScope, String foundIdentifier) -> {
            if (foundInScope.isSubroutine(foundIdentifier)) {
                foundInScope.verifyPassedArgumentsToSubroutine(foundIdentifier, params);
                return this.createInvokeNode(foundInScope.getLocalSlot(foundIdentifier), params);
            } else {
                throw new LexicalException(foundIdentifier + " is not a subroutine.");
            }
        }, new UnknownIdentifierException(identifier));
    }

    private ExpressionNode createInvokeNode(FrameSlot subroutineSlot, List<ExpressionNode> params) {
        ExpressionNode literal = new FunctionLiteralNode(subroutineSlot);
        return InvokeNodeGen.create(params.toArray(new ExpressionNode[params.size()]), literal);
    }

<<<<<<< HEAD
    public ExpressionNode createReferenceNode(Token variableToken) {
	    String variableIdentifier = this.getIdentifierFromToken(variableToken);
	    FrameSlot slot = this.currentLexicalScope.getLocalSlot(variableIdentifier);
        return new ReadReferencePassNode(slot);
=======
    public ExpressionNode createReferencePassNode(Token variableToken) {
        String variableIdentifier = this.getIdentifierFromToken(variableToken);
        FrameSlot slot = this.doLookup(variableIdentifier, LexicalScope::getLocalSlot,
                new UnknownIdentifierException(variableIdentifier));

        return new StoreReferenceArgumentNode(slot);
    }

    public ExpressionNode createSubroutineParameterPassNode(Token variableToken) {
        String variableIdentifier = this.getIdentifierFromToken(variableToken);
        PascalFunction function = this.doLookup(variableIdentifier, LexicalScope::getSubroutine,
                new UnknownIdentifierException(variableIdentifier));

        return new StoreSubroutineArgumentNode(function);
>>>>>>> 45c4b878
    }

    public ExpressionNode createLogicLiteralNode(boolean value) {
        return new LogicLiteralNode(value);
    }

    public ExpressionNode createSetConstructorNode(List<ExpressionNode> valueNodes) {
	    return new SetConstructorNode(valueNodes);
    }

    public ExpressionNode createNumericLiteralNode(Token literalToken) {
        return new LongLiteralNode(getLongFromToken(literalToken));
    }

    public ExpressionNode createFloatLiteralNode(Token token) {
        return new DoubleLiteralNode(getDoubleFromToken(token));
    }

    public ExpressionNode createCharOrStringLiteralNode(String literal) {
        return (literal.length() == 1) ? new CharLiteralNode(literal.charAt(0)) : new StringLiteralNode(literal);
    }

    public StatementNode createBlockNode(List<StatementNode> bodyNodes, boolean useExtendedVersion) {
        return (useExtendedVersion)?
                new ExtendedBlockNode(bodyNodes.toArray(new StatementNode[bodyNodes.size()]))
                :
                new BlockNode(bodyNodes.toArray(new StatementNode[bodyNodes.size()]));
    }

    // TODO: this main node can be in lexical scope instead of a parser
    public PascalRootNode finishMainFunction(StatementNode blockNode) {
        this.addUnitInitializationNodes();
	    this.addProgramArgumentsAssignmentNodes();

        StatementNode bodyNode = this.createSubroutineNode(blockNode);
        return new PascalRootNode(currentLexicalScope.getFrameDescriptor(), new ProcedureBodyNode(bodyNode));
    }

    private void addProgramArgumentsAssignmentNodes() {
	    int currentArgument = 0;
	    for (String argumentIdentifier : this.mainProgramArgumentsIdentifiers) {
	        FrameSlot argumentSlot = this.currentLexicalScope.getLocalSlot(argumentIdentifier);
	        TypeDescriptor typeDescriptor = this.currentLexicalScope.getIdentifierDescriptor(argumentIdentifier);

	        if (typeDescriptor != null) {
                if (ProgramArgumentAssignmentNode.supportsType(typeDescriptor)) {
                    this.currentLexicalScope.addScopeInitializationNode(new ProgramArgumentAssignmentNode(argumentSlot, typeDescriptor, currentArgument++));
                }
                // TODO: else -> show warning
            }
        }
    }

    private void addUnitInitializationNodes() {
        for (LexicalScope unitScope : this.units) {
            this.currentLexicalScope.addScopeInitializationNode(unitScope.createInitializationNode());
        }
    }

    public String createStringFromToken(Token t) {
        String literal = t.val;
        literal = literal.substring(1, literal.length() - 1);
        literal = this.getPascalUnescapedString(literal);
        return literal;
    }

    private String getTypeNameFromToken(Token typeNameToken) {
        return typeNameToken.val.toLowerCase();
    }

    private StatementNode createSubroutineNode(StatementNode bodyNode) {
        List<StatementNode> subroutineNodes = new ArrayList<>();

        subroutineNodes.add(currentLexicalScope.createInitializationNode());
        subroutineNodes.add(bodyNode);

        return new BlockNode(subroutineNodes.toArray(new StatementNode[subroutineNodes.size()]));
    }

    private void addParameterIdentifiersToLexicalScope(List<FormalParameter> parameters) {
        try {
            int count = 0;
            for (FormalParameter parameter : parameters) {
                TypeDescriptor typeDescriptor = parameter.type;

                if (typeDescriptor == null)
                    return;

                if (parameter.isReference) {
                    FrameSlot frameSlot = this.currentLexicalScope.registerReferenceVariable(parameter.identifier, typeDescriptor);
                    final ReferenceInitializationNode initializationNode = new ReferenceInitializationNode(frameSlot, count++);

                    this.currentLexicalScope.addScopeInitializationNode(initializationNode);
                } else {
                    FrameSlot frameSlot = this.currentLexicalScope.registerLocalVariable(parameter.identifier, typeDescriptor);
                    final ExpressionNode readNode = new ReadArgumentNode(count++);
                    final AssignmentNode assignment = AssignmentNodeGen.create(readNode, frameSlot);

                    this.currentLexicalScope.addScopeInitializationNode(assignment);
                }
            }
        } catch (LexicalException e) {
            parser.SemErr(e.getMessage());
        }
    }

    private void finishSubroutine(ExpressionNode subroutineBodyNode) {
        final PascalRootNode rootNode = new PascalRootNode(currentLexicalScope.getFrameDescriptor(), subroutineBodyNode);

<<<<<<< HEAD
        String subroutineIdentifier = currentLexicalScope.getName();
        currentLexicalScope = currentLexicalScope.getOuterScope();
        currentLexicalScope.getContext().setSubroutineRootNode(subroutineIdentifier, rootNode);
=======
        String subroutineIdentifier = lexicalScope.getName();
        lexicalScope = lexicalScope.getOuterScope();
        try {
            lexicalScope.setSubroutineRootNode(subroutineIdentifier, rootNode);
        } catch (LexicalException e) {
            parser.SemErr(e.getMessage());
        }
>>>>>>> 45c4b878
    }

    public void assertLegalsCaseValues(OrdinalDescriptor ordinal, List<ConstantDescriptor> constants) {
	    if (!this.usingTPExtension) {
            if (ordinal.getSize() != constants.size()) {
                parser.SemErr("Constants list of variant part of record type must contain all values of varant's selector type");
                return;
            }
        }

	    List<Object> values = new ArrayList<>();
	    for (ConstantDescriptor constant : constants) {
	        Object value = constant.getValue();
	        if (values.contains(value)) {
                parser.SemErr("Duplicit case constant value");
                return;
            }
            if (!ordinal.containsValue(value)) {
                parser.SemErr("Case constant " + value + " has wrong type");
                return;
            }
	        values.add(constant.getValue());
        }
    }

    public long getLongFromToken(Token token) {
        try {
            return Long.parseLong(token.val);
        } catch (NumberFormatException e) {
            parser.SemErr("Integer literal out of range");
            return 0;
        }
    }

    public double getDoubleFromToken(Token token) {
        return Float.parseFloat(token.val);
    }

    public String getIdentifierFromToken(Token identifierToken) {
        return identifierToken.val.toLowerCase();
    }

    public LexicalScope getScope() {
	    return this.currentLexicalScope;
    }

    public void setScope(LexicalScope scope) {
	    this.currentLexicalScope = scope;
    }

    private String getPascalUnescapedString(String str) {
	    String result = str;
        result = result.replaceAll("''", "'");
        result = result.replaceAll("\\\\0", String.valueOf('\0'));
        result = result.replaceAll("\\\\n", String.valueOf('\n'));

        return result;
    }


    // ***************************************************
    // UNIT PART
    // ***************************************************
    public void startUnit(Token identifierToken) {
        String identifier = this.getIdentifierFromToken(identifierToken);

        if (this.containsUnit(identifier)) {
            parser.SemErr("Unit with name " + identifier + " is already defined.");
            return;
        }

        UnitLexicalScope outerUnitScope = (this.units.size() > 0)? this.units.get(this.units.size() - 1) : null;
        UnitLexicalScope unitScope = new UnitLexicalScope(outerUnitScope, identifier, this.usingTPExtension);
        this.currentLexicalScope = unitScope;
        this.units.add(unitScope);
    }

    public void addUnitProcedureInterface(Token identifierToken, List<FormalParameter> formalParameters) {
        String identifier = this.getIdentifierFromToken(identifierToken);
        try {
<<<<<<< HEAD
            currentLexicalScope.registerProcedureInterface(identifier, formalParameters);
=======
            lexicalScope.forwardProcedure(identifier, formalParameters);
>>>>>>> 45c4b878
        } catch (LexicalException e) {
            parser.SemErr(e.getMessage());
        }
    }

    public void addUnitFunctionInterface(Token identifierToken, List<FormalParameter> formalParameters, Token returnTypeToken) {
	    String identifier = this.getIdentifierFromToken(identifierToken);
	    TypeDescriptor returnTypeDescriptor = this.getTypeDescriptor(returnTypeToken);

	    try {
<<<<<<< HEAD
            currentLexicalScope.registerFunctionInterface(identifier, formalParameters, returnTypeDescriptor);
=======
            lexicalScope.forwardFunction(identifier, formalParameters, returnTypeDescriptor);
>>>>>>> 45c4b878
        } catch (LexicalException e) {
	        parser.SemErr(e.getMessage());
        }
    }

    public void finishUnitInterfaceSection() {
	    assert !this.currentLexicalScope.equals(this.mainLexicalScope);
	    this.currentLexicalScope.markAllIdentifiersPublic();
    }

    public void startUnitProcedureImplementation(Token identifierToken, List<FormalParameter> formalParameters) {
	    String identifier = this.getIdentifierFromToken(identifierToken);
        try {
            if (currentLexicalScope.containsLocalIdentifier(identifier) && !currentLexicalScope.isSubroutine(identifier)) {
                parser.SemErr("Cannot implement. Not a procedure: " + identifier);
<<<<<<< HEAD
            } else if (!currentLexicalScope.containsLocalIdentifier(identifier)) {
                currentLexicalScope.registerProcedureInterface(identifier, formalParameters);
=======
            } else if (!lexicalScope.containsLocalIdentifier(identifier)) {
                lexicalScope.forwardProcedure(identifier, formalParameters);
>>>>>>> 45c4b878
            }
            currentLexicalScope = new LexicalScope(currentLexicalScope, identifier, parser.isUsingTPExtension());
            this.addParameterIdentifiersToLexicalScope(formalParameters);
        } catch (LexicalException e) {
            parser.SemErr(e.getMessage());
        }
    }

    public void startUnitFunctionImplementation(Token identifierToken, List<FormalParameter> formalParameters, Token returnTypeToken) {
	    String identifier = this.getIdentifierFromToken(identifierToken);
        TypeDescriptor returnTypeDescriptor = this.getTypeDescriptor(returnTypeToken);

        try {
            if (currentLexicalScope.containsLocalIdentifier(identifier) && !currentLexicalScope.isSubroutine(identifier)) {
                parser.SemErr("Cannot implement. Not a function: " + identifier);
<<<<<<< HEAD
            } else if (!currentLexicalScope.containsLocalIdentifier(identifier)) {
                currentLexicalScope.registerFunctionInterface(identifier, formalParameters, returnTypeDescriptor);
            }
            currentLexicalScope = new LexicalScope(currentLexicalScope, identifier, parser.isUsingTPExtension());
            currentLexicalScope.registerReturnType(formalParameters, returnTypeDescriptor);
=======
            } else if (!lexicalScope.containsLocalIdentifier(identifier)) {
                lexicalScope.forwardFunction(identifier, formalParameters, returnTypeDescriptor);
            }
            lexicalScope = new LexicalScope(lexicalScope, identifier, parser.isUsingTPExtension());
            lexicalScope.registerReturnVariable(lexicalScope.getName(), returnTypeDescriptor);
>>>>>>> 45c4b878
            this.addParameterIdentifiersToLexicalScope(formalParameters);
        } catch (LexicalException e) {
            parser.SemErr(e.getMessage());
        }
    }

    public void endUnit() {
	    this.currentLexicalScope = this.mainLexicalScope;
    }

    public VirtualFrame getUnitsFrame() {
	    VirtualFrame unitsFrame = null;
	    if (this.units.size() > 0) {
	        unitsFrame = this.units.get(this.units.size() - 1).getFrame();
        }

        return unitsFrame;
    }

}<|MERGE_RESOLUTION|>--- conflicted
+++ resolved
@@ -6,7 +6,7 @@
 import com.oracle.truffle.api.frame.VirtualFrame;
 import com.sun.istack.internal.NotNull;
 import cz.cuni.mff.d3s.trupple.language.builtinunits.*;
-import cz.cuni.mff.d3s.trupple.language.builtinunits.DosBuiltinUnit;
+import cz.cuni.mff.d3s.trupple.language.builtinunits.dos.DosBuiltinUnit;
 import cz.cuni.mff.d3s.trupple.language.builtinunits.crt.CrtBuiltinUnit;
 import cz.cuni.mff.d3s.trupple.language.builtinunits.strings.StringBuiltinUnit;
 import cz.cuni.mff.d3s.trupple.language.nodes.*;
@@ -23,7 +23,7 @@
 import cz.cuni.mff.d3s.trupple.language.nodes.variables.*;
 import cz.cuni.mff.d3s.trupple.language.nodes.variables.accessroute.AccessNode;
 import cz.cuni.mff.d3s.trupple.language.nodes.variables.accessroute.SimpleAccessNode;
-import cz.cuni.mff.d3s.trupple.language.runtime.PascalFunction;
+import cz.cuni.mff.d3s.trupple.language.runtime.PascalSubroutine;
 import cz.cuni.mff.d3s.trupple.parser.exceptions.LexicalException;
 import cz.cuni.mff.d3s.trupple.parser.exceptions.UnknownIdentifierException;
 import cz.cuni.mff.d3s.trupple.parser.exceptions.UnknownTypeException;
@@ -129,7 +129,6 @@
         }
     }
 
-<<<<<<< HEAD
     private boolean containsUnit(String identifier) {
 	    for (LexicalScope unitScope : this.units) {
 	        if (unitScope.getName().equals(identifier)) {
@@ -150,19 +149,12 @@
         return false;
     }
 
-    private <T> T doLookup(String identifier, GlobalObjectLookup<T> lookupFunction, @NotNull LexicalException notFoundException, T notFoundReturnValue) {
-	    assert notFoundException != null;
-
-	    try {
-            T result = lookupToParentScope(this.currentLexicalScope, identifier, lookupFunction);
-=======
     private <T> T doLookup(String identifier, GlobalObjectLookup<T> lookupFunction, @NotNull LexicalException notFoundException,
                            T notFoundReturnValue, boolean withReturnType) {
 	    assert notFoundException != null;
 
 	    try {
-            T result = lookupToParentScope(identifier, lookupFunction, withReturnType);
->>>>>>> 45c4b878
+            T result = lookupToParentScope(this.currentLexicalScope, identifier, lookupFunction, withReturnType);
             if (result == null) {
                 result = lookupInUnits(identifier, lookupFunction);
             }
@@ -182,24 +174,17 @@
 	    return this.doLookup(identifier, lookupFunction, notFoundException, null, false);
     }
 
-<<<<<<< HEAD
-    private <T> T lookupToParentScope(LexicalScope scope, String identifier, GlobalObjectLookup<T> lookupFunction) throws LexicalException {
+    private <T> T doLookup(String identifier, GlobalObjectLookup<T> lookupFunction, @NotNull LexicalException notFoundException, boolean withReturnType) {
+        return this.doLookup(identifier, lookupFunction, notFoundException, null, withReturnType);
+    }
+
+    private <T> T lookupToParentScope(LexicalScope scope, String identifier, GlobalObjectLookup<T> lookupFunction,
+                                      boolean withReturnType) throws LexicalException {
         while (scope != null) {
             if (scope.containsLocalIdentifier(identifier)){
                 return lookupFunction.onFound(scope, identifier);
-=======
-    private <T> T doLookup(String identifier, GlobalObjectLookup<T> lookupFunction, @NotNull LexicalException notFoundException, boolean withReturnType) {
-        return this.doLookup(identifier, lookupFunction, notFoundException, null, withReturnType);
-    }
-
-    private <T> T lookupToParentScope(String identifier, GlobalObjectLookup<T> lookupFunction, boolean withReturnType) throws LexicalException {
-        LexicalScope currentLexicalScope = this.lexicalScope;
-        while (currentLexicalScope != null) {
-            if (currentLexicalScope.containsLocalIdentifier(identifier)){
-                return lookupFunction.onFound(currentLexicalScope, identifier);
             } else if (withReturnType && currentLexicalScope.containsReturnType(identifier)) {
                 return lookupFunction.onFound(currentLexicalScope, identifier);
->>>>>>> 45c4b878
             } else {
                 scope = scope.getOuterScope();
             }
@@ -213,7 +198,7 @@
         T result = null;
 
         for (LexicalScope unitScope : this.units) {
-            result = lookupToParentScope(unitScope, identifier, lookupFunction);
+            result = lookupToParentScope(unitScope, identifier, lookupFunction, false);
             if (result != null) {
                 break;
             }
@@ -404,29 +389,17 @@
     public void forwardProcedure(ProcedureHeading heading) {
         String identifier = this.getIdentifierFromToken(heading.identifierToken);
         try {
-<<<<<<< HEAD
-            currentLexicalScope.registerProcedureInterface(identifier, formalParameters);
-=======
-            lexicalScope.forwardProcedure(identifier, heading.formalParameters);
->>>>>>> 45c4b878
-        } catch (LexicalException e) {
-            parser.SemErr(e.getMessage());
-        }
-    }
-
-<<<<<<< HEAD
-    public void forwardFunction(Token identifierToken, List<FormalParameter> formalParameters, Token returnTypeToken) {
-        String identifier = this.getIdentifierFromToken(identifierToken);
-        TypeDescriptor returnTypeDescriptor = this.getTypeDescriptor(returnTypeToken);
-
-        try {
-            currentLexicalScope.registerFunctionInterface(identifier, formalParameters, returnTypeDescriptor);
-=======
+            currentLexicalScope.forwardProcedure(identifier, heading.formalParameters);
+        } catch (LexicalException e) {
+            parser.SemErr(e.getMessage());
+        }
+    }
+
     public void forwardFunction(FunctionHeading heading) {
         String identifier = this.getIdentifierFromToken(heading.identifierToken);
-        try {
-            lexicalScope.forwardFunction(identifier, heading.formalParameters, heading.returnTypeDescriptor);
->>>>>>> 45c4b878
+
+        try {
+            currentLexicalScope.forwardFunction(identifier, heading.formalParameters, heading.returnTypeDescriptor);
         } catch (LexicalException e) {
             parser.SemErr(e.getMessage());
         }
@@ -435,39 +408,22 @@
     public void startProcedureImplementation(ProcedureHeading heading) {
         String identifier = this.getIdentifierFromToken(heading.identifierToken);
         try {
-<<<<<<< HEAD
-            currentLexicalScope.tryRegisterProcedureInterface(identifier, formalParameters);
+            currentLexicalScope.registerProcedureInterfaceIfNotForwarded(identifier, heading.formalParameters);
             currentLexicalScope = new LexicalScope(currentLexicalScope, identifier, parser.isUsingTPExtension());
-            this.addParameterIdentifiersToLexicalScope(formalParameters);
-=======
-            lexicalScope.registerProcedureInterfaceIfNotForwarded(identifier, heading.formalParameters);
-            lexicalScope = new LexicalScope(lexicalScope, identifier, parser.isUsingTPExtension());
             this.addParameterIdentifiersToLexicalScope(heading.formalParameters);
->>>>>>> 45c4b878
         } catch (LexicalException e) {
             parser.SemErr(e.getMessage());
         }
 	}
 
-<<<<<<< HEAD
-    public void startFunctionImplementation(Token identifierToken, List<FormalParameter> formalParameters, Token returnTypeToken) {
-        String identifier = this.getIdentifierFromToken(identifierToken);
-        TypeDescriptor returnTypeDescriptor = this.getTypeDescriptor(returnTypeToken);
-
-        try {
-            currentLexicalScope.tryRegisterFunctionInterface(identifier, formalParameters, returnTypeDescriptor);
-            currentLexicalScope = new LexicalScope(currentLexicalScope, identifier, parser.isUsingTPExtension());
-            currentLexicalScope.registerReturnType(formalParameters, returnTypeDescriptor);
-            this.addParameterIdentifiersToLexicalScope(formalParameters);
-=======
     public void startFunctionImplementation(FunctionHeading heading) {
         String identifier = this.getIdentifierFromToken(heading.identifierToken);
-        try {
-            lexicalScope.registerFunctionInterfaceIfNotForwarded(identifier, heading.formalParameters, heading.returnTypeDescriptor);
-            lexicalScope = new LexicalScope(lexicalScope, identifier, parser.isUsingTPExtension());
-            lexicalScope.registerReturnVariable(lexicalScope.getName(), heading.returnTypeDescriptor);
+
+        try {
+            currentLexicalScope.registerFunctionInterfaceIfNotForwarded(identifier, heading.formalParameters, heading.returnTypeDescriptor);
+            currentLexicalScope = new LexicalScope(currentLexicalScope, identifier, parser.isUsingTPExtension());
+            currentLexicalScope.registerReturnVariable(currentLexicalScope.getName(), heading.returnTypeDescriptor);
             this.addParameterIdentifiersToLexicalScope(heading.formalParameters);
->>>>>>> 45c4b878
         } catch (LexicalException e) {
             parser.SemErr(e.getMessage());
         }
@@ -691,22 +647,6 @@
     }
 
     public boolean shouldBeReference(Token subroutineToken, int parameterIndex) {
-<<<<<<< HEAD
-	    String subroutineIdentifier = this.getIdentifierFromToken(subroutineToken);
-	    try {
-	        LexicalScope ls = this.currentLexicalScope;
-	        while(ls != null) {
-	            if (ls.containsLocalIdentifier(subroutineIdentifier)) {
-                    return ls.isReferenceParameter(subroutineIdentifier, parameterIndex);
-                }
-                ls = ls.getOuterScope();
-            }
-            return false;
-        } catch(LexicalException e) {
-	        parser.SemErr(e.getMessage());
-	        return false;
-        }
-=======
         String subroutineIdentifier = this.getIdentifierFromToken(subroutineToken);
         return this.doLookup(subroutineIdentifier,
                 (LexicalScope foundInScope, String foundIdentifier) -> foundInScope.isReferenceParameter(foundIdentifier, parameterIndex),
@@ -718,7 +658,6 @@
         return this.doLookup(subroutineIdentifier,
                 (LexicalScope foundInScope, String foundIdentifier) -> foundInScope.isSubroutineParameter(foundIdentifier, parameterIndex),
                 new UnknownIdentifierException(subroutineIdentifier));
->>>>>>> 45c4b878
     }
 
     public ExpressionNode createSubroutineCall(Token identifierToken, List<ExpressionNode> params) {
@@ -738,27 +677,19 @@
         return InvokeNodeGen.create(params.toArray(new ExpressionNode[params.size()]), literal);
     }
 
-<<<<<<< HEAD
-    public ExpressionNode createReferenceNode(Token variableToken) {
-	    String variableIdentifier = this.getIdentifierFromToken(variableToken);
-	    FrameSlot slot = this.currentLexicalScope.getLocalSlot(variableIdentifier);
-        return new ReadReferencePassNode(slot);
-=======
     public ExpressionNode createReferencePassNode(Token variableToken) {
         String variableIdentifier = this.getIdentifierFromToken(variableToken);
         FrameSlot slot = this.doLookup(variableIdentifier, LexicalScope::getLocalSlot,
                 new UnknownIdentifierException(variableIdentifier));
-
         return new StoreReferenceArgumentNode(slot);
     }
 
     public ExpressionNode createSubroutineParameterPassNode(Token variableToken) {
         String variableIdentifier = this.getIdentifierFromToken(variableToken);
-        PascalFunction function = this.doLookup(variableIdentifier, LexicalScope::getSubroutine,
+        PascalSubroutine function = this.doLookup(variableIdentifier, LexicalScope::getSubroutine,
                 new UnknownIdentifierException(variableIdentifier));
 
         return new StoreSubroutineArgumentNode(function);
->>>>>>> 45c4b878
     }
 
     public ExpressionNode createLogicLiteralNode(boolean value) {
@@ -868,19 +799,13 @@
     private void finishSubroutine(ExpressionNode subroutineBodyNode) {
         final PascalRootNode rootNode = new PascalRootNode(currentLexicalScope.getFrameDescriptor(), subroutineBodyNode);
 
-<<<<<<< HEAD
         String subroutineIdentifier = currentLexicalScope.getName();
         currentLexicalScope = currentLexicalScope.getOuterScope();
-        currentLexicalScope.getContext().setSubroutineRootNode(subroutineIdentifier, rootNode);
-=======
-        String subroutineIdentifier = lexicalScope.getName();
-        lexicalScope = lexicalScope.getOuterScope();
-        try {
-            lexicalScope.setSubroutineRootNode(subroutineIdentifier, rootNode);
-        } catch (LexicalException e) {
-            parser.SemErr(e.getMessage());
-        }
->>>>>>> 45c4b878
+        try {
+            currentLexicalScope.setSubroutineRootNode(subroutineIdentifier, rootNode);
+        } catch (LexicalException e) {
+            parser.SemErr(e.getMessage());
+        }
     }
 
     public void assertLegalsCaseValues(OrdinalDescriptor ordinal, List<ConstantDescriptor> constants) {
@@ -961,11 +886,7 @@
     public void addUnitProcedureInterface(Token identifierToken, List<FormalParameter> formalParameters) {
         String identifier = this.getIdentifierFromToken(identifierToken);
         try {
-<<<<<<< HEAD
-            currentLexicalScope.registerProcedureInterface(identifier, formalParameters);
-=======
-            lexicalScope.forwardProcedure(identifier, formalParameters);
->>>>>>> 45c4b878
+            currentLexicalScope.forwardProcedure(identifier, formalParameters);
         } catch (LexicalException e) {
             parser.SemErr(e.getMessage());
         }
@@ -976,11 +897,7 @@
 	    TypeDescriptor returnTypeDescriptor = this.getTypeDescriptor(returnTypeToken);
 
 	    try {
-<<<<<<< HEAD
-            currentLexicalScope.registerFunctionInterface(identifier, formalParameters, returnTypeDescriptor);
-=======
-            lexicalScope.forwardFunction(identifier, formalParameters, returnTypeDescriptor);
->>>>>>> 45c4b878
+            currentLexicalScope.forwardFunction(identifier, formalParameters, returnTypeDescriptor);
         } catch (LexicalException e) {
 	        parser.SemErr(e.getMessage());
         }
@@ -991,47 +908,34 @@
 	    this.currentLexicalScope.markAllIdentifiersPublic();
     }
 
-    public void startUnitProcedureImplementation(Token identifierToken, List<FormalParameter> formalParameters) {
-	    String identifier = this.getIdentifierFromToken(identifierToken);
+    public void startUnitProcedureImplementation(ProcedureHeading heading) {
+	    String identifier = this.getIdentifierFromToken(heading.identifierToken);
         try {
             if (currentLexicalScope.containsLocalIdentifier(identifier) && !currentLexicalScope.isSubroutine(identifier)) {
                 parser.SemErr("Cannot implement. Not a procedure: " + identifier);
-<<<<<<< HEAD
             } else if (!currentLexicalScope.containsLocalIdentifier(identifier)) {
-                currentLexicalScope.registerProcedureInterface(identifier, formalParameters);
-=======
-            } else if (!lexicalScope.containsLocalIdentifier(identifier)) {
-                lexicalScope.forwardProcedure(identifier, formalParameters);
->>>>>>> 45c4b878
+                currentLexicalScope.forwardProcedure(identifier, heading.formalParameters);
             }
             currentLexicalScope = new LexicalScope(currentLexicalScope, identifier, parser.isUsingTPExtension());
-            this.addParameterIdentifiersToLexicalScope(formalParameters);
-        } catch (LexicalException e) {
-            parser.SemErr(e.getMessage());
-        }
-    }
-
-    public void startUnitFunctionImplementation(Token identifierToken, List<FormalParameter> formalParameters, Token returnTypeToken) {
-	    String identifier = this.getIdentifierFromToken(identifierToken);
-        TypeDescriptor returnTypeDescriptor = this.getTypeDescriptor(returnTypeToken);
+            this.addParameterIdentifiersToLexicalScope(heading.formalParameters);
+        } catch (LexicalException e) {
+            parser.SemErr(e.getMessage());
+        }
+    }
+
+    public void startUnitFunctionImplementation(FunctionHeading heading) {
+	    String identifier = this.getIdentifierFromToken(heading.identifierToken);
+        TypeDescriptor returnTypeDescriptor = heading.returnTypeDescriptor;
 
         try {
             if (currentLexicalScope.containsLocalIdentifier(identifier) && !currentLexicalScope.isSubroutine(identifier)) {
                 parser.SemErr("Cannot implement. Not a function: " + identifier);
-<<<<<<< HEAD
             } else if (!currentLexicalScope.containsLocalIdentifier(identifier)) {
-                currentLexicalScope.registerFunctionInterface(identifier, formalParameters, returnTypeDescriptor);
+                currentLexicalScope.forwardFunction(identifier, heading.formalParameters, returnTypeDescriptor);
             }
             currentLexicalScope = new LexicalScope(currentLexicalScope, identifier, parser.isUsingTPExtension());
-            currentLexicalScope.registerReturnType(formalParameters, returnTypeDescriptor);
-=======
-            } else if (!lexicalScope.containsLocalIdentifier(identifier)) {
-                lexicalScope.forwardFunction(identifier, formalParameters, returnTypeDescriptor);
-            }
-            lexicalScope = new LexicalScope(lexicalScope, identifier, parser.isUsingTPExtension());
-            lexicalScope.registerReturnVariable(lexicalScope.getName(), returnTypeDescriptor);
->>>>>>> 45c4b878
-            this.addParameterIdentifiersToLexicalScope(formalParameters);
+            currentLexicalScope.registerReturnVariable(currentLexicalScope.getName(), returnTypeDescriptor);
+            this.addParameterIdentifiersToLexicalScope(heading.formalParameters);
         } catch (LexicalException e) {
             parser.SemErr(e.getMessage());
         }
